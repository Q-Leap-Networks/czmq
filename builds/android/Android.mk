#################################################################
#   GENERATED SOURCE CODE, DO NOT EDIT EXCEPT EXPERIMENTALLY    #
#   Please read the README.txt file in the model directory.     #
#################################################################

BASE_PATH := $(call my-dir)
APP_PLATFORM = android-10

LOCAL_PATH := $(BASE_PATH)

#   Info for libzmq

include $(CLEAR_VARS)
LOCAL_MODULE := zmq
LOCAL_SRC_FILES := libzmq.so
include $(PREBUILT_SHARED_LIBRARY)

#   Build czmq

include $(CLEAR_VARS)
LOCAL_MODULE := czmq
LOCAL_C_INCLUDES := ../../include $(LIBZMQ)/include
<<<<<<< HEAD
LOCAL_SRC_FILES := zactor.c zauth.c zbeacon.c zcert.c zcertstore.c zchunk.c zclock.c zconfig.c zdigest.c zdir.c zdir_patch.c zfile.c zframe.c zhash.c zgossip.c ziflist.c zlist.c zloop.c zmonitor.c zmsg.c zpoller.c zproxy.c zpubsub.c zpubsub_option.c zrex.c zring.c zsock.c zsock_option.c zstr.c zsys.c zuuid.c zgossip_msg.c zpubsub_filter.c zauth_v2.c zbeacon_v2.c zctx.c zmonitor_v2.c zmutex.c zproxy_v2.c zsocket.c zsockopt.c zthread.c
=======
LOCAL_SRC_FILES := zactor.c zauth.c zbeacon.c zcert.c zcertstore.c zchunk.c zclock.c zconfig.c zdigest.c zdir.c zdir_patch.c zfile.c zframe.c zhash.c zgossip.c ziflist.c zlist.c zloop.c zmonitor.c zmsg.c zpoller.c zproxy.c zpubsub.c zpubsub_option.c zrex.c zring.c zsock.c zsock_option.c zstr.c zsys.c ztimeout.c zuuid.c zgossip_msg.c zauth_v2.c zbeacon_v2.c zctx.c zmonitor_v2.c zmutex.c zproxy_v2.c zsocket.c zsockopt.c zthread.c
>>>>>>> 2d789a9c
LOCAL_SHARED_LIBRARIES := zmq
include $(BUILD_SHARED_LIBRARY)

#################################################################
#   GENERATED SOURCE CODE, DO NOT EDIT EXCEPT EXPERIMENTALLY    #
#   Please read the README.txt file in the model directory.     #
#################################################################<|MERGE_RESOLUTION|>--- conflicted
+++ resolved
@@ -20,11 +20,7 @@
 include $(CLEAR_VARS)
 LOCAL_MODULE := czmq
 LOCAL_C_INCLUDES := ../../include $(LIBZMQ)/include
-<<<<<<< HEAD
-LOCAL_SRC_FILES := zactor.c zauth.c zbeacon.c zcert.c zcertstore.c zchunk.c zclock.c zconfig.c zdigest.c zdir.c zdir_patch.c zfile.c zframe.c zhash.c zgossip.c ziflist.c zlist.c zloop.c zmonitor.c zmsg.c zpoller.c zproxy.c zpubsub.c zpubsub_option.c zrex.c zring.c zsock.c zsock_option.c zstr.c zsys.c zuuid.c zgossip_msg.c zpubsub_filter.c zauth_v2.c zbeacon_v2.c zctx.c zmonitor_v2.c zmutex.c zproxy_v2.c zsocket.c zsockopt.c zthread.c
-=======
-LOCAL_SRC_FILES := zactor.c zauth.c zbeacon.c zcert.c zcertstore.c zchunk.c zclock.c zconfig.c zdigest.c zdir.c zdir_patch.c zfile.c zframe.c zhash.c zgossip.c ziflist.c zlist.c zloop.c zmonitor.c zmsg.c zpoller.c zproxy.c zpubsub.c zpubsub_option.c zrex.c zring.c zsock.c zsock_option.c zstr.c zsys.c ztimeout.c zuuid.c zgossip_msg.c zauth_v2.c zbeacon_v2.c zctx.c zmonitor_v2.c zmutex.c zproxy_v2.c zsocket.c zsockopt.c zthread.c
->>>>>>> 2d789a9c
+LOCAL_SRC_FILES := zactor.c zauth.c zbeacon.c zcert.c zcertstore.c zchunk.c zclock.c zconfig.c zdigest.c zdir.c zdir_patch.c zfile.c zframe.c zhash.c zgossip.c ziflist.c zlist.c zloop.c zmonitor.c zmsg.c zpoller.c zproxy.c zpubsub.c zpubsub_option.c zrex.c zring.c zsock.c zsock_option.c zstr.c zsys.c ztimeout.c zuuid.c zgossip_msg.c zpubsub_filter.c zauth_v2.c zbeacon_v2.c zctx.c zmonitor_v2.c zmutex.c zproxy_v2.c zsocket.c zsockopt.c zthread.c
 LOCAL_SHARED_LIBRARIES := zmq
 include $(BUILD_SHARED_LIBRARY)
 
